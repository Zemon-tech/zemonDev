// Problem type inferred from dummyProblems in CruciblePage
import { Button } from "@/components/ui/button";
import { Card, CardContent, CardDescription, CardFooter, CardHeader, CardTitle } from "@/components/ui/card";
import { cn } from "@/lib/utils";
import { useState, useRef, useEffect } from "react";
<<<<<<< HEAD
import { Badge } from '@/components/ui/badge';
=======
import { Badge } from "@/components/ui/badge";
>>>>>>> 9b30591b

export type Problem = {
  id: string;
  title: string;
  description: string;
  difficulty: 'easy' | 'medium' | 'hard' | 'expert';
  tags: string[];
  iconUrl?: string; // Optional icon/image/svg url
};

type Props = {
  problem: Problem;
  onSelect?: (problem: Problem) => void;
};

// Icon/Image subcomponent
function ProblemIcon({ iconUrl, difficulty }: { iconUrl?: string; difficulty: Problem['difficulty'] }) {
  const bgColorMap: Record<Problem['difficulty'], string> = {
    easy: 'bg-gray-100 dark:bg-gray-800/40',
    medium: 'bg-gray-100 dark:bg-gray-800/40',
    hard: 'bg-gray-100 dark:bg-gray-800/40',
    expert: 'bg-gray-100 dark:bg-gray-800/40',
  };
  
  // Use Zemon.svg as default
  if (!iconUrl) {
    return (
      <span className={cn(
        "rounded-lg p-1.5 flex items-center justify-center w-10 h-10 shadow-sm",
        bgColorMap[difficulty]
      )}>
        <img src="/Zemon.svg" alt="Problem Icon" className="w-6 h-6 object-contain" />
      </span>
    );
  }
  // If SVG or image provided
  return (
    <span className={cn(
      "rounded-lg p-1.5 flex items-center justify-center w-10 h-10 shadow-sm",
      bgColorMap[difficulty]
    )}>
      <img src={iconUrl} alt="Problem Icon" className="w-6 h-6 object-contain" />
    </span>
  );
}

// Tag component with tooltip support
function TagBadge({ tag, onClick }: { tag: string; onClick?: (e: React.MouseEvent) => void }) {
  return (
    <Badge
      variant="outline"
      className="capitalize text-xs px-2 py-0.5 cursor-pointer"
      onClick={onClick}
    >
      {tag}
    </Badge>
  );
}

// Tag overflow component with tooltip
function TagOverflow({ 
  count, 
  tags, 
  onClick 
}: { 
  count: number; 
  tags: string[]; 
  onClick?: (e: React.MouseEvent) => void 
}) {
  const [showTooltip, setShowTooltip] = useState(false);
  const tooltipRef = useRef<HTMLDivElement>(null);
  
  // Close tooltip when clicking outside
  useEffect(() => {
    const handleClickOutside = (event: MouseEvent) => {
      if (tooltipRef.current && !tooltipRef.current.contains(event.target as Node)) {
        setShowTooltip(false);
      }
    };
    
    if (showTooltip) {
      document.addEventListener('mousedown', handleClickOutside);
    }
    
    return () => {
      document.removeEventListener('mousedown', handleClickOutside);
    };
  }, [showTooltip]);
  
  return (
    <div className="relative" ref={tooltipRef}>
      <span 
        className="badge badge-outline badge-sm text-[0.75rem] whitespace-nowrap px-2 py-0.5 flex-shrink-0 opacity-70 hover:opacity-100 cursor-pointer bg-background/50 hover:bg-background transition-all"
        onClick={(e) => {
          e.stopPropagation();
          setShowTooltip(!showTooltip);
          onClick?.(e);
        }}
        onMouseEnter={() => setShowTooltip(true)}
        onMouseLeave={(e) => {
          // Don't hide if moving to tooltip
          if (e.relatedTarget && tooltipRef.current?.contains(e.relatedTarget as Node)) {
            return;
          }
          setShowTooltip(false);
        }}
      >
        +{count}
      </span>
      
      {showTooltip && (
        <div 
          className="absolute bottom-full left-0 mb-1.5 bg-background border border-border rounded-lg shadow-md p-2 z-10 min-w-[150px] max-w-[250px] animate-in fade-in-50 zoom-in-95 duration-100"
          onMouseEnter={() => setShowTooltip(true)}
          onMouseLeave={() => setShowTooltip(false)}
        >
          <div className="flex flex-wrap gap-1.5 max-h-[120px] overflow-y-auto scrollbar-hide">
            {tags.map(tag => (
              <TagBadge 
                key={tag} 
                tag={tag}
                onClick={(e) => e.stopPropagation()}
              />
            ))}
          </div>
          <div className="absolute w-2 h-2 bg-background border-r border-b border-border rotate-45 -bottom-1 left-3"></div>
        </div>
      )}
    </div>
  );
}

// Replace difficulty badge with Badge and color variants
const difficultyColor: Record<Problem['difficulty'], string> = {
  easy: 'bg-green-100 text-green-700 border-green-300',
  medium: 'bg-blue-100 text-blue-700 border-blue-300',
  hard: 'bg-amber-100 text-amber-700 border-amber-300',
  expert: 'bg-red-100 text-red-700 border-red-300',
};

export default function ProblemCard({ problem, onSelect }: Props) {
  // Debug logging to check if the problem data is correctly received
  useEffect(() => {
    console.log('ProblemCard received problem:', problem);
  }, [problem]);

  // Display logic for tags
  const MAX_VISIBLE_TAGS = 4;
  const visibleTags = problem.tags.slice(0, MAX_VISIBLE_TAGS);
  const hiddenTags = problem.tags.slice(MAX_VISIBLE_TAGS);
  const hasHiddenTags = hiddenTags.length > 0;
  
  // For smaller screens, show fewer tags
  const MAX_MOBILE_TAGS = 2;
  const visibleMobileTags = problem.tags.slice(0, MAX_MOBILE_TAGS);
  const hiddenMobileTags = problem.tags.slice(MAX_MOBILE_TAGS);
  const hasHiddenMobileTags = hiddenMobileTags.length > 0;

<<<<<<< HEAD
  // Map difficulty to badge style
  const difficultyStyles: Record<Problem['difficulty'], string> = {
    easy: 'border-green-500 text-green-700 dark:text-green-400',
    medium: 'border-blue-500 text-blue-700 dark:text-blue-400',
    hard: 'border-amber-500 text-amber-700 dark:text-amber-400',
    expert: 'border-red-500 text-red-700 dark:text-red-400',
  };

  const [isHovered, setIsHovered] = useState(false);
  
  // Get difficulty color
  const getDifficultyColor = () => {
    switch (problem.difficulty) {
      case 'easy': return 'bg-green-100 text-green-800 dark:bg-green-900 dark:text-green-300';
      case 'medium': return 'bg-yellow-100 text-yellow-800 dark:bg-yellow-900 dark:text-yellow-300';
      case 'hard': return 'bg-orange-100 text-orange-800 dark:bg-orange-900 dark:text-orange-300';
      case 'expert': return 'bg-red-100 text-red-800 dark:bg-red-900 dark:text-red-300';
      default: return 'bg-gray-100 text-gray-800 dark:bg-gray-700 dark:text-gray-300';
    }
  };

=======
>>>>>>> 9b30591b
  return (
    <Card
      className="h-full flex flex-col bg-base-100 border shadow-sm rounded-xl overflow-hidden"
      onClick={() => onSelect?.(problem)}
      onMouseEnter={() => setIsHovered(true)}
      onMouseLeave={() => setIsHovered(false)}
    >
<<<<<<< HEAD
      <CardHeader className="pb-0 px-3 pt-2.5 space-y-0">
        <div className="flex items-start gap-2">
          <ProblemIcon iconUrl={problem.iconUrl} difficulty={problem.difficulty} />
          <div className="flex-1 min-w-0 flex flex-col pt-0.5">
            <div className="flex items-center justify-between gap-2">
              <CardTitle className="text-base font-bold leading-tight truncate">
                {problem.title}
              </CardTitle>
              <div className={`px-2 py-1 rounded text-xs font-medium ${getDifficultyColor()}`}>
                {problem.difficulty}
              </div>
            </div>
=======
      <CardHeader className="pb-2 pt-4 flex flex-row items-center gap-4">
        <ProblemIcon iconUrl={problem.iconUrl} difficulty={problem.difficulty} />
        <div className="flex-1 min-w-0 flex flex-col gap-1">
          <div className="flex items-center gap-2 min-w-0">
            <CardTitle className="text-lg font-extrabold truncate min-w-0">
              {problem.title}
            </CardTitle>
            <Badge
              className={`ml-1 px-2 py-0.5 text-xs font-semibold capitalize border ${difficultyColor[problem.difficulty]}`}
              variant="outline"
            >
              {problem.difficulty}
            </Badge>
>>>>>>> 9b30591b
          </div>
        </div>
      </CardHeader>
      <CardContent className="flex-1 min-h-[3.5em] pb-2 pt-0 px-6">
        <CardDescription
          className="line-clamp-3 text-[0.97rem] text-muted-foreground leading-snug min-h-[3.5em]"
          title={problem.description}
        >
          {problem.description}
        </CardDescription>
      </CardContent>
      <CardFooter className="flex flex-col gap-2 items-stretch px-6 pt-0 pb-4 mt-auto">
        <div className="flex flex-wrap gap-1 min-h-[2.2em]">
          {/* Desktop view (>= md) */}
          <div className="hidden md:flex items-center gap-1 flex-wrap">
            {visibleTags.map((tag) => (
              <TagBadge key={tag} tag={tag} onClick={e => e.stopPropagation()} />
            ))}
            {hasHiddenTags && (
              <TagOverflow count={hiddenTags.length} tags={hiddenTags} onClick={e => e.stopPropagation()} />
            )}
          </div>
          {/* Mobile view (< md) */}
          <div className="flex md:hidden items-center gap-1 flex-wrap">
            {visibleMobileTags.map((tag) => (
              <TagBadge key={tag} tag={tag} onClick={e => e.stopPropagation()} />
            ))}
            {hasHiddenMobileTags && (
              <TagOverflow count={hiddenMobileTags.length} tags={hiddenMobileTags} onClick={e => e.stopPropagation()} />
            )}
          </div>
        </div>
        <Button
          size="lg"
          className="w-full mt-2 rounded-full px-6 py-2 h-10 shadow bg-gradient-to-r from-primary to-accent text-primary-content font-bold text-base hover:scale-105 hover:from-primary/80 hover:to-accent/80 transition-all focus-visible:ring-2 focus-visible:ring-offset-2 focus-visible:ring-primary"
          onClick={e => { e.stopPropagation(); onSelect?.(problem); }}
          variant="default"
        >
          Solve Now
        </Button>
      </CardFooter>
      
      <div 
        className={`absolute bottom-0 left-0 w-full h-1 bg-primary transform transition-transform duration-300 ${
          isHovered ? 'scale-x-100' : 'scale-x-0'
        }`}
      />
    </Card>
  );
}<|MERGE_RESOLUTION|>--- conflicted
+++ resolved
@@ -3,11 +3,7 @@
 import { Card, CardContent, CardDescription, CardFooter, CardHeader, CardTitle } from "@/components/ui/card";
 import { cn } from "@/lib/utils";
 import { useState, useRef, useEffect } from "react";
-<<<<<<< HEAD
 import { Badge } from '@/components/ui/badge';
-=======
-import { Badge } from "@/components/ui/badge";
->>>>>>> 9b30591b
 
 export type Problem = {
   id: string;
@@ -166,7 +162,6 @@
   const hiddenMobileTags = problem.tags.slice(MAX_MOBILE_TAGS);
   const hasHiddenMobileTags = hiddenMobileTags.length > 0;
 
-<<<<<<< HEAD
   // Map difficulty to badge style
   const difficultyStyles: Record<Problem['difficulty'], string> = {
     easy: 'border-green-500 text-green-700 dark:text-green-400',
@@ -188,8 +183,6 @@
     }
   };
 
-=======
->>>>>>> 9b30591b
   return (
     <Card
       className="h-full flex flex-col bg-base-100 border shadow-sm rounded-xl overflow-hidden"
@@ -197,7 +190,6 @@
       onMouseEnter={() => setIsHovered(true)}
       onMouseLeave={() => setIsHovered(false)}
     >
-<<<<<<< HEAD
       <CardHeader className="pb-0 px-3 pt-2.5 space-y-0">
         <div className="flex items-start gap-2">
           <ProblemIcon iconUrl={problem.iconUrl} difficulty={problem.difficulty} />
@@ -210,21 +202,6 @@
                 {problem.difficulty}
               </div>
             </div>
-=======
-      <CardHeader className="pb-2 pt-4 flex flex-row items-center gap-4">
-        <ProblemIcon iconUrl={problem.iconUrl} difficulty={problem.difficulty} />
-        <div className="flex-1 min-w-0 flex flex-col gap-1">
-          <div className="flex items-center gap-2 min-w-0">
-            <CardTitle className="text-lg font-extrabold truncate min-w-0">
-              {problem.title}
-            </CardTitle>
-            <Badge
-              className={`ml-1 px-2 py-0.5 text-xs font-semibold capitalize border ${difficultyColor[problem.difficulty]}`}
-              variant="outline"
-            >
-              {problem.difficulty}
-            </Badge>
->>>>>>> 9b30591b
           </div>
         </div>
       </CardHeader>
